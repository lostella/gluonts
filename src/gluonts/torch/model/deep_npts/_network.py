--- conflicted
+++ resolved
@@ -21,18 +21,9 @@
     MixtureSameFamily,
     Normal,
 )
-<<<<<<< HEAD
 from gluonts.core.component import validated, tensor_to_numpy
 from gluonts.model.forecast_generator import SampleForecastBatch
-from gluonts.torch.distributions.discrete_distribution import (
-    DiscreteDistribution,
-)
-=======
-
-from gluonts.core.component import validated
 from gluonts.torch.distributions import DiscreteDistribution
-
->>>>>>> 26bc701f
 from .scaling import (
     min_max_scaling,
     standard_normal_scaling,
